# Copyright (C) 1998-2018 by the Free Software Foundation, Inc.
#
# This program is free software; you can redistribute it and/or
# modify it under the terms of the GNU General Public License
# as published by the Free Software Foundation; either version 2
# of the License, or (at your option) any later version.
#
# This program is distributed in the hope that it will be useful,
# but WITHOUT ANY WARRANTY; without even the implied warranty of
# MERCHANTABILITY or FITNESS FOR A PARTICULAR PURPOSE.  See the
# GNU General Public License for more details.
#
# You should have received a copy of the GNU General Public License
# along with this program; if not, write to the Free Software
# Foundation, Inc., 51 Franklin Street, Fifth Floor, Boston, MA 02110-1301,
# USA.

"""Produce and process the pending-approval items for a list."""
from __future__ import print_function

from builtins import zip
from builtins import str
import sys
import os
from Mailman.Utils import FieldStorage
import codecs
import errno
import signal
import email
import email.errors
import time
from urllib.parse import quote_plus, unquote_plus, parse_qs

from Mailman import mm_cfg
from Mailman import Utils
from Mailman import MailList
from Mailman import Errors
from Mailman import Message
from Mailman import i18n
from Mailman.Handlers.Moderate import ModeratedMemberPost
from Mailman.ListAdmin import HELDMSG
from Mailman.ListAdmin import readMessage
from Mailman.Cgi import Auth
from Mailman.htmlformat import *
from Mailman.Logging.Syslog import syslog
from Mailman.CSRFcheck import csrf_check

EMPTYSTRING = ''
NL = '\n'

# Set up i18n.  Until we know which list is being requested, we use the
# server's default.
_ = i18n._
i18n.set_language(mm_cfg.DEFAULT_SERVER_LANGUAGE)

EXCERPT_HEIGHT = 10
EXCERPT_WIDTH = 76
SSENDER = mm_cfg.SSENDER
SSENDERTIME = mm_cfg.SSENDERTIME
STIME = mm_cfg.STIME
if mm_cfg.DISPLAY_HELD_SUMMARY_SORT_BUTTONS in (SSENDERTIME, STIME):
    ssort = mm_cfg.DISPLAY_HELD_SUMMARY_SORT_BUTTONS
else:
    ssort = SSENDER

AUTH_CONTEXTS = (mm_cfg.AuthListModerator, mm_cfg.AuthListAdmin,
                 mm_cfg.AuthSiteAdmin)



def helds_by_skey(mlist, ssort=SSENDER):
    heldmsgs = mlist.GetHeldMessageIds()
    byskey = {}
    for id in heldmsgs:
        ptime = mlist.GetRecord(id)[0]
        sender = mlist.GetRecord(id)[1]
        if ssort in (SSENDER, SSENDERTIME):
            skey = (0, sender)
        else:
            skey = (ptime, sender)
        byskey.setdefault(skey, []).append((ptime, id))
    # Sort groups by time
    for k, v in list(byskey.items()):
        if len(v) > 1:
            v.sort()
            byskey[k] = v
        if ssort == SSENDERTIME:
            # Rekey with time
            newkey = (v[0][0], k[1])
            del byskey[k]
            byskey[newkey] = v
    return byskey


def hacky_radio_buttons(btnname, labels, values, defaults, spacing=3):
    # We can't use a RadioButtonArray here because horizontal placement can be
    # confusing to the user and vertical placement takes up too much
    # real-estate.  This is a hack!
    space = '&nbsp;' * spacing
    btns = Table(cellspacing='5', cellpadding='0')
    btns.AddRow([space + text + space for text in labels])
    btns.AddRow([Center(RadioButton(btnname, value, default).Format()
                     + '<div class=hidden>' + label + '</div>')
                 for label, value, default in zip(labels, values, defaults)])
    return btns



def main():
    global ssort
    # Figure out which list is being requested
    parts = Utils.GetPathPieces()
    if not parts:
        handle_no_list()
        return

    listname = parts[0].lower()
    try:
        mlist = MailList.MailList(listname, lock=0)
    except Errors.MMListError as e:
        # Avoid cross-site scripting attacks
        safelistname = Utils.websafe(listname)
        # Send this with a 404 status.
        print('Status: 404 Not Found')
        handle_no_list(_(f'No such list <em>{safelistname}</em>'))
        syslog('error', 'admindb: No such list "%s": %s\n', listname, e)
        return

    # Now that we know which list to use, set the system's language to it.
    i18n.set_language(mlist.preferred_language)

    # Make sure the user is authorized to see this page.
    cgidata = FieldStorage(keep_blank_values=1)
    try:
        cgidata.getfirst('adminpw', '')
    except TypeError:
        # Someone crafted a POST with a bad Content-Type:.
        doc = Document()
        doc.set_language(mm_cfg.DEFAULT_SERVER_LANGUAGE)
        doc.AddItem(Header(2, _("Error")))
        doc.AddItem(Bold(_('Invalid options to CGI script.')))
        # Send this with a 400 status.
        print('Status: 400 Bad Request')
        print(doc.Format())
        return

    # CSRF check
    safe_params = ['adminpw', 'admlogin', 'msgid', 'sender', 'details']
    params = list(cgidata.keys())
    if set(params) - set(safe_params):
        csrf_checked = csrf_check(mlist, cgidata.getfirst('csrf_token'),
                                  'admindb')
    else:
        csrf_checked = True
    # if password is present, void cookie to force password authentication.
    if cgidata.getfirst('adminpw'):
        os.environ['HTTP_COOKIE'] = ''
        csrf_checked = True

    if not mlist.WebAuthenticate((mm_cfg.AuthListAdmin,
                                  mm_cfg.AuthListModerator,
                                  mm_cfg.AuthSiteAdmin),
                                 cgidata.getfirst('adminpw', '')):
        if 'adminpw' in cgidata:
            # This is a re-authorization attempt
            msg = Bold(FontSize('+1', _('Authorization failed.'))).Format()
            remote = os.environ.get('HTTP_FORWARDED_FOR',
                     os.environ.get('HTTP_X_FORWARDED_FOR',
                     os.environ.get('REMOTE_ADDR',
                                    'unidentified origin')))
            syslog('security',
                   'Authorization failed (admindb): list=%s: remote=%s',
                   listname, remote)
        else:
            msg = ''
        Auth.loginpage(mlist, 'admindb', msg=msg)
        return

    # Add logout function. Note that admindb may be accessed with
    # site-wide admin, moderator and list admin privileges.
    # site admin may have site or admin cookie. (or both?)
    # See if this is a logout request
    if len(parts) >= 2 and parts[1] == 'logout':
        if mlist.AuthContextInfo(mm_cfg.AuthSiteAdmin)[0] == 'site':
            print(mlist.ZapCookie(mm_cfg.AuthSiteAdmin))
        if mlist.AuthContextInfo(mm_cfg.AuthListModerator)[0]:
            print(mlist.ZapCookie(mm_cfg.AuthListModerator))
        print(mlist.ZapCookie(mm_cfg.AuthListAdmin))
        Auth.loginpage(mlist, 'admindb', frontpage=1)
        return

    # Set up the results document
    doc = Document()
    doc.set_language(mlist.preferred_language)

    # See if we're requesting all the messages for a particular sender, or if
    # we want a specific held message.
    sender = None
    msgid = None
    details = None
    envar = os.environ.get('QUERY_STRING')
    if envar:
        # POST methods, even if their actions have a query string, don't get
        # put into FieldStorage's keys :-(
<<<<<<< HEAD
        qs = cgi.parse_qs(envar).get('sender')
        if qs and type(qs) == list:
            sender = qs[0]
        qs = cgi.parse_qs(envar).get('msgid')
        if qs and type(qs) == list:
            msgid = qs[0]
        qs = cgi.parse_qs(envar).get('details')
=======
        qs = parse_qs(envar).get('sender')
        if qs and type(qs) == list:
            sender = qs[0]
        qs = parse_qs(envar).get('msgid')
        if qs and type(qs) == list:
            msgid = qs[0]
        qs = parse_qs(envar).get('details')
>>>>>>> ea3bb96a
        if qs and type(qs) == list:
            details = qs[0]

    # We need a signal handler to catch the SIGTERM that can come from Apache
    # when the user hits the browser's STOP button.  See the comment in
    # admin.py for details.
    #
    # BAW: Strictly speaking, the list should not need to be locked just to
    # read the request database.  However the request database asserts that
    # the list is locked in order to load it and it's not worth complicating
    # that logic.
    def sigterm_handler(signum, frame, mlist=mlist):
        # Make sure the list gets unlocked...
        mlist.Unlock()
        # ...and ensure we exit, otherwise race conditions could cause us to
        # enter MailList.Save() while we're in the unlocked state, and that
        # could be bad!
        sys.exit(0)

    mlist.Lock()
    try:
        # Install the emergency shutdown signal handler
        signal.signal(signal.SIGTERM, sigterm_handler)

        realname = mlist.real_name
        if not list(cgidata.keys()) or 'admlogin' in cgidata:
            # If this is not a form submission (i.e. there are no keys in the
            # form) or it's a login, then we don't need to do much special.
            doc.SetTitle(_(f'{realname} Administrative Database'))
        elif not details:
            # This is a form submission
            doc.SetTitle(_(f'{realname} Administrative Database Results'))
            if csrf_checked:
                process_form(mlist, doc, cgidata)
            else:
                doc.addError(
                    _('The form lifetime has expired. (request forgery check)'))
        # Now print the results and we're done.  Short circuit for when there
        # are no pending requests, but be sure to save the results!
        admindburl = mlist.GetScriptURL('admindb', absolute=1)
        if not mlist.NumRequestsPending():
            title = _(f'{realname} Administrative Database')
            doc.SetTitle(title)
            doc.AddItem(Header(2, title))
            doc.AddItem(_('There are no pending requests.'))
            doc.AddItem(' ')
            doc.AddItem(Link(admindburl,
                             _('Click here to reload this page.')))
            # Put 'Logout' link before the footer
            doc.AddItem('\n<div align="right"><font size="+2">')
            doc.AddItem(Link('%s/logout' % admindburl,
                '<b>%s</b>' % _('Logout')))
            doc.AddItem('</font></div>\n')
            doc.AddItem(mlist.GetMailmanFooter())
            print(doc.Format())
            mlist.Save()
            return

        form = Form(admindburl, mlist=mlist, contexts=AUTH_CONTEXTS)
        # Add the instructions template
        if details == 'instructions':
            doc.AddItem(Header(
                2, _('Detailed instructions for the administrative database')))
        else:
            doc.AddItem(Header(
                2,
                _('Administrative requests for mailing list:')
                + ' <em>%s</em>' % mlist.real_name))
        if details != 'instructions':
            form.AddItem(Center(SubmitButton('submit', _('Submit All Data'))))
        nomessages = not mlist.GetHeldMessageIds()
        if not (details or sender or msgid or nomessages):
            form.AddItem(Center(
                '<label>' +
                CheckBox('discardalldefersp', 0).Format() +
                '&nbsp;' +
                _('Discard all messages marked <em>Defer</em>') +
                '</label>'
                ))
        # Add a link back to the overview, if we're not viewing the overview!
        adminurl = mlist.GetScriptURL('admin', absolute=1)
        d = {'listname'  : mlist.real_name,
             'detailsurl': admindburl + '?details=instructions',
             'summaryurl': admindburl,
             'viewallurl': admindburl + '?details=all',
             'adminurl'  : adminurl,
             'filterurl' : adminurl + '/privacy/sender',
             }
        addform = 1
        if sender:
            esender = Utils.websafe(sender)
            d['description'] = _("all of {esender}'s held messages.")
            doc.AddItem(Utils.maketext('admindbpreamble.html', d,
                                       raw=1, mlist=mlist))
            show_sender_requests(mlist, form, sender)
        elif msgid:
            d['description'] = _('a single held message.')
            doc.AddItem(Utils.maketext('admindbpreamble.html', d,
                                       raw=1, mlist=mlist))
            show_message_requests(mlist, form, msgid)
        elif details == 'all':
            d['description'] = _('all held messages.')
            doc.AddItem(Utils.maketext('admindbpreamble.html', d,
                                       raw=1, mlist=mlist))
            show_detailed_requests(mlist, form)
        elif details == 'instructions':
            doc.AddItem(Utils.maketext('admindbdetails.html', d,
                                       raw=1, mlist=mlist))
            addform = 0
        else:
            # Show a summary of all requests
            doc.AddItem(Utils.maketext('admindbsummary.html', d,
                                       raw=1, mlist=mlist))
            num = show_pending_subs(mlist, form)
            num += show_pending_unsubs(mlist, form)
            num += show_helds_overview(mlist, form, ssort)
            addform = num > 0
        # Finish up the document, adding buttons to the form
        if addform:
            doc.AddItem(form)
            form.AddItem('<hr>')
            if not (details or sender or msgid or nomessages):
                form.AddItem(Center(
                    '<label>' +
                    CheckBox('discardalldefersp', 0).Format() +
                    '&nbsp;' +
                    _('Discard all messages marked <em>Defer</em>') +
                    '</label>'
                    ))
            form.AddItem(Center(SubmitButton('submit', _('Submit All Data'))))
        # Put 'Logout' link before the footer
        doc.AddItem('\n<div align="right"><font size="+2">')
        doc.AddItem(Link('%s/logout' % admindburl,
            '<b>%s</b>' % _('Logout')))
        doc.AddItem('</font></div>\n')
        doc.AddItem(mlist.GetMailmanFooter())
        print(doc.Format())
        # Commit all changes
        mlist.Save()
    finally:
        mlist.Unlock()



def handle_no_list(msg=''):
    # Print something useful if no list was given.
    doc = Document()
    doc.set_language(mm_cfg.DEFAULT_SERVER_LANGUAGE)

    header = _('Mailman Administrative Database Error')
    doc.SetTitle(header)
    doc.AddItem(Header(2, header))
    doc.AddItem(msg)
    url = Utils.ScriptURL('admin', absolute=1)
    link = Link(url, _('list of available mailing lists.')).Format()
    doc.AddItem(_(f'You must specify a list name.  Here is the {link}'))
    doc.AddItem('<hr>')
    doc.AddItem(MailmanLogo())
    print(doc.Format())



def show_pending_subs(mlist, form):
    # Add the subscription request section
    pendingsubs = mlist.GetSubscriptionIds()
    if not pendingsubs:
        return 0
    form.AddItem('<hr>')
    form.AddItem(Center(Header(2, _('Subscription Requests'))))
    table = Table(border=2)
    table.AddRow([Center(Bold(_('Address/name/time'))),
                  Center(Bold(_('Your decision'))),
                  Center(Bold(_('Reason for refusal')))
                  ])
    # Alphabetical order by email address
    byaddrs = {}
    for id in pendingsubs:
        addr = mlist.GetRecord(id)[1]
        byaddrs.setdefault(addr, []).append(id)
    addrs = list(byaddrs.items())
    addrs.sort()
    num = 0
    for addr, ids in addrs:
        # Eliminate duplicates.
        # The list ws returned sorted ascending.  Keep the last.
        for id in ids[:-1]:
            mlist.HandleRequest(id, mm_cfg.DISCARD)
        id = ids[-1]
        stime, addr, fullname, passwd, digest, lang = mlist.GetRecord(id)
        fullname = Utils.uncanonstr(fullname, mlist.preferred_language)
        displaytime = time.ctime(stime)
        radio = RadioButtonArray(id, (_('Defer'),
                                      _('Approve'),
                                      _('Reject'),
                                      _('Discard')),
                                 values=(mm_cfg.DEFER,
                                         mm_cfg.SUBSCRIBE,
                                         mm_cfg.REJECT,
                                         mm_cfg.DISCARD),
                                 checked=0).Format()
        if addr not in mlist.ban_list:
            radio += ('<br>' + '<label>' +
                     CheckBox(f'ban-%d' % id, 1).Format() +
                     '&nbsp;' + _('Permanently ban from this list') +
                     '</label>')
        # While the address may be a unicode, it must be ascii
        paddr = addr.encode('us-ascii', 'replace')
        table.AddRow(['%s<br><em>%s</em><br>%s' % (paddr,
                                                   Utils.websafe(fullname),
                                                   displaytime),
                      radio,
                      TextBox(f'comment-%d' % id, size=40)
                      ])
        num += 1
    if num > 0:
        form.AddItem(table)
    return num



def show_pending_unsubs(mlist, form):
    # Add the pending unsubscription request section
    lang = mlist.preferred_language
    pendingunsubs = mlist.GetUnsubscriptionIds()
    if not pendingunsubs:
        return 0
    table = Table(border=2)
    table.AddRow([Center(Bold(_('User address/name'))),
                  Center(Bold(_('Your decision'))),
                  Center(Bold(_('Reason for refusal')))
                  ])
    # Alphabetical order by email address
    byaddrs = {}
    for id in pendingunsubs:
        addr = mlist.GetRecord(id)
        byaddrs.setdefault(addr, []).append(id)
    addrs = list(byaddrs.items())
    addrs.sort()
    num = 0
    for addr, ids in addrs:
        # Eliminate duplicates
        # Here the order doesn't matter as the data is just the address.
        for id in ids[1:]:
            mlist.HandleRequest(id, mm_cfg.DISCARD)
        id = ids[0]
        addr = mlist.GetRecord(id)
        try:
            fullname = Utils.uncanonstr(mlist.getMemberName(addr), lang)
        except Errors.NotAMemberError:
            # They must have been unsubscribed elsewhere, so we can just
            # discard this record.
            mlist.HandleRequest(id, mm_cfg.DISCARD)
            continue
        num += 1
        table.AddRow(['%s<br><em>%s</em>' % (addr, Utils.websafe(fullname)),
                      RadioButtonArray(id, (_('Defer'),
                                            _('Approve'),
                                            _('Reject'),
                                            _('Discard')),
                                       values=(mm_cfg.DEFER,
                                               mm_cfg.UNSUBSCRIBE,
                                               mm_cfg.REJECT,
                                               mm_cfg.DISCARD),
                                       checked=0),
                      TextBox(f'comment-%d' % id, size=45)
                      ])
    if num > 0:
        form.AddItem('<hr>')
        form.AddItem(Center(Header(2, _('Unsubscription Requests'))))
        form.AddItem(table)
    return num



def show_helds_overview(mlist, form, ssort=SSENDER):
    # Sort the held messages.
    byskey = helds_by_skey(mlist, ssort)
    if not byskey:
        return 0
    form.AddItem('<hr>')
    form.AddItem(Center(Header(2, _('Held Messages'))))
    # Add the sort sequence choices if wanted
    if mm_cfg.DISPLAY_HELD_SUMMARY_SORT_BUTTONS:
        form.AddItem(Center(_('Show this list grouped/sorted by')))
        form.AddItem(Center(hacky_radio_buttons(
                'summary_sort',
                (_('sender/sender'), _('sender/time'), _('ungrouped/time')),
                (SSENDER, SSENDERTIME, STIME),
                (ssort == SSENDER, ssort == SSENDERTIME, ssort == STIME))))
    # Add the by-sender overview tables
    admindburl = mlist.GetScriptURL('admindb', absolute=1)
    table = Table(border=0)
    form.AddItem(table)
    skeys = list(byskey.keys())
    skeys.sort()
    for skey in skeys:
        sender = skey[1]
        qsender = quote_plus(sender)
        esender = Utils.websafe(sender)
        senderurl = admindburl + '?sender=' + qsender
        # The encompassing sender table
        stable = Table(border=1)
        stable.AddRow([Center(Bold(_('From:')).Format() + esender)])
        stable.AddCellInfo(stable.GetCurrentRowIndex(), 0, colspan=2)
        left = Table(border=0)
        left.AddRow([_('Action to take on all these held messages:')])
        left.AddCellInfo(left.GetCurrentRowIndex(), 0, colspan=2)
        btns = hacky_radio_buttons(
            'senderaction-' + qsender,
            (_('Defer'), _('Accept'), _('Reject'), _('Discard')),
            (mm_cfg.DEFER, mm_cfg.APPROVE, mm_cfg.REJECT, mm_cfg.DISCARD),
            (1, 0, 0, 0))
        left.AddRow([btns])
        left.AddCellInfo(left.GetCurrentRowIndex(), 0, colspan=2)
        left.AddRow([
            '<label>' +
            CheckBox('senderpreserve-' + qsender, 1).Format() +
            '&nbsp;' +
            _('Preserve messages for the site administrator') +
            '</label>'
            ])
        left.AddCellInfo(left.GetCurrentRowIndex(), 0, colspan=2)
        left.AddRow([
            '<label>' +
            CheckBox('senderforward-' + qsender, 1).Format() +
            '&nbsp;' +
            _('Forward messages (individually) to:') +
            '</label>'
            ])
        left.AddCellInfo(left.GetCurrentRowIndex(), 0, colspan=2)
        left.AddRow([
            TextBox('senderforwardto-' + qsender,
                    value=mlist.GetOwnerEmail())
            ])
        left.AddCellInfo(left.GetCurrentRowIndex(), 0, colspan=2)
        # If the sender is a member and the message is being held due to a
        # moderation bit, give the admin a chance to clear the member's mod
        # bit.  If this sender is not a member and is not already on one of
        # the sender filters, then give the admin a chance to add this sender
        # to one of the filters.
        if mlist.isMember(sender):
            if mlist.getMemberOption(sender, mm_cfg.Moderate):
                left.AddRow([
                    '<label>' +
                    CheckBox('senderclearmodp-' + qsender, 1).Format() +
                    '&nbsp;' +
                    _("Clear this member's <em>moderate</em> flag") +
                    '</label>'
                    ])
            else:
                left.AddRow(
                    [_('<em>The sender is now a member of this list</em>')])
            left.AddCellInfo(left.GetCurrentRowIndex(), 0, colspan=2)
        elif sender not in (mlist.accept_these_nonmembers +
                            mlist.hold_these_nonmembers +
                            mlist.reject_these_nonmembers +
                            mlist.discard_these_nonmembers):
            left.AddRow([
                '<label>' +
                CheckBox('senderfilterp-' + qsender, 1).Format() +
                '&nbsp;' +
                _(f'Add <b>{esender}</b> to one of these sender filters:') +
                '</label>'
                ])
            left.AddCellInfo(left.GetCurrentRowIndex(), 0, colspan=2)
            btns = hacky_radio_buttons(
                'senderfilter-' + qsender,
                (_('Accepts'), _('Holds'), _('Rejects'), _('Discards')),
                (mm_cfg.ACCEPT, mm_cfg.HOLD, mm_cfg.REJECT, mm_cfg.DISCARD),
                (0, 0, 0, 1))
            left.AddRow([btns])
            left.AddCellInfo(left.GetCurrentRowIndex(), 0, colspan=2)
            if sender not in mlist.ban_list:
                left.AddRow([
                    '<label>' +
                    CheckBox('senderbanp-' + qsender, 1).Format() +
                    '&nbsp;' +
                    _(f"""Ban <b>{esender}</b> from ever subscribing to this
                    mailing list""") + '</label>'])
                left.AddCellInfo(left.GetCurrentRowIndex(), 0, colspan=2)
        right = Table(border=0)
        right.AddRow([
            _(f"""Click on the message number to view the individual
            message, or you can """) +
            Link(senderurl, _(f'view all messages from {esender}')).Format()
            ])
        right.AddCellInfo(right.GetCurrentRowIndex(), 0, colspan=2)
        right.AddRow(['&nbsp;', '&nbsp;'])
        counter = 1
        for ptime, id in byskey[skey]:
            info = mlist.GetRecord(id)
            ptime, sender, subject, reason, filename, msgdata = info
            # BAW: This is really the size of the message pickle, which should
            # be close, but won't be exact.  Sigh, good enough.
            try:
                size = os.path.getsize(os.path.join(mm_cfg.DATA_DIR, filename))
            except OSError as e:
                if e.errno != errno.ENOENT: raise
                # This message must have gotten lost, i.e. it's already been
                # handled by the time we got here.
                mlist.HandleRequest(id, mm_cfg.DISCARD)
                continue
            dispsubj = Utils.oneline(
                subject, Utils.GetCharSet(mlist.preferred_language))
            t = Table(border=0)
            t.AddRow([Link(admindburl + '?msgid=%d' % id, '[%d]' % counter),
                      Bold(_('Subject:')),
                      Utils.websafe(dispsubj)
                      ])
            t.AddRow(['&nbsp;', Bold(_('Size:')), str(size) + _(' bytes')])
            if reason:
                reason = _(reason)
            else:
                reason = _('not available')
            t.AddRow(['&nbsp;', Bold(_('Reason:')), reason])
            # Include the date we received the message, if available
            when = msgdata.get('received_time')
            if when:
                t.AddRow(['&nbsp;', Bold(_('Received:')),
                          time.ctime(when)])
            t.AddRow([InputObj(qsender, 'hidden', str(id), False).Format()])
            counter += 1
            right.AddRow([t])
        stable.AddRow([left, right])
        table.AddRow([stable])
    return 1



def show_sender_requests(mlist, form, sender):
    byskey = helds_by_skey(mlist, SSENDER)
    if not byskey:
        return
    sender_ids = byskey.get((0, sender))
    if sender_ids is None:
        # BAW: should we print an error message?
        return
    sender_ids = [x[1] for x in sender_ids]
    total = len(sender_ids)
    count = 1
    for id in sender_ids:
        info = mlist.GetRecord(id)
        show_post_requests(mlist, id, info, total, count, form)
        count += 1



def show_message_requests(mlist, form, id):
    try:
        id = int(id)
        info = mlist.GetRecord(id)
    except (ValueError, KeyError):
        # BAW: print an error message?
        return
    show_post_requests(mlist, id, info, 1, 1, form)



def show_detailed_requests(mlist, form):
    all = mlist.GetHeldMessageIds()
    total = len(all)
    count = 1
    for id in mlist.GetHeldMessageIds():
        info = mlist.GetRecord(id)
        show_post_requests(mlist, id, info, total, count, form)
        count += 1



def show_post_requests(mlist, id, info, total, count, form):
    # Mailman.ListAdmin.__handlepost no longer tests for pre 2.0beta3
    ptime, sender, subject, reason, filename, msgdata = info
    form.AddItem('<hr>')
    # Header shown on each held posting (including count of total)
    msg = _('Posting Held for Approval')
    if total != 1:
        msg += _(f' (%(count)d of %(total)d)')
    form.AddItem(Center(Header(2, msg)))
    # We need to get the headers and part of the textual body of the message
    # being held.  The best way to do this is to use the email Parser to get
    # an actual object, which will be easier to deal with.  We probably could
    # just do raw reads on the file.
    try:
        msg = readMessage(os.path.join(mm_cfg.DATA_DIR, filename))
        Utils.set_cte_if_missing(msg)
    except IOError as e:
        if e.errno != errno.ENOENT:
            raise
        form.AddItem(_(f'<em>Message with id #%(id)d was lost.'))
        form.AddItem('<p>')
        # BAW: kludge to remove id from requests.db.
        try:
            mlist.HandleRequest(id, mm_cfg.DISCARD)
        except Errors.LostHeldMessage:
            pass
        return
    except email.errors.MessageParseError:
        form.AddItem(_(f'<em>Message with id #%(id)d is corrupted.'))
        # BAW: Should we really delete this, or shuttle it off for site admin
        # to look more closely at?
        form.AddItem('<p>')
        # BAW: kludge to remove id from requests.db.
        try:
            mlist.HandleRequest(id, mm_cfg.DISCARD)
        except Errors.LostHeldMessage:
            pass
        return
    # Get the header text and the message body excerpt
    lines = []
    chars = 0
    # A negative value means, include the entire message regardless of size
    limit = mm_cfg.ADMINDB_PAGE_TEXT_LIMIT

    if msg.is_multipart():
        for part in msg.walk():
            if not hasattr(part, 'policy'):
                part.policy = email._policybase.compat32
            if part.get_content_type() == 'text/plain':
                payload = part.get_payload(decode=True)
                if payload:
                    decoded_payload = codecs.decode(payload, 'unicode_escape')
                    for line in decoded_payload.splitlines():
                        lines.append(line)
                        chars += len(line)
                        if chars >= limit > 0:
                            break
                break
    else:
        payload = msg.get_payload(decode=True)
        if payload:
            decoded_payload = codecs.decode(payload, 'unicode_escape')
            for line in decoded_payload.splitlines():
                lines.append(line)
                chars += len(line)
                if chars >= limit > 0:
                    break
    # Ensure the full last line is included to avoid splitting multibyte characters
    body = ''.join(lines)
    # Get message charset and try encode in list charset
    # We get it from the first text part.
    # We need to replace invalid characters here or we can throw an uncaught
    # exception in doc.Format().
    for part in msg.walk():
        if part.get_content_maintype() == 'text':
            # Watchout for charset= with no value.
            mcset = part.get_content_charset() or 'us-ascii'
            break
    else:
        mcset = 'us-ascii'
    lcset = Utils.GetCharSet(mlist.preferred_language)
    # <NOTE> Note that this following block breaks a lot of messages. Removing it allows them to stay in their native character sets.
    # Leaving in as it seems like behavior people would have grown to expect.
    if mcset != lcset:
    # Ensure the body is in the list's preferred charset
        try:
            # If body is a str, encode to bytes using the source charset (mcset)
            body_bytes = body.encode(mcset, 'replace') if isinstance(body, str) else body
            # Then decode bytes to str using the list's charset (lcset)
            body = body_bytes.decode(lcset, 'replace')
        except (UnicodeEncodeError, UnicodeDecodeError):
            # Fallback in case of encoding/decoding issues
            body = body.encode('ascii', 'replace').decode('ascii', 'replace')
	# </NOTE>
    hdrtxt = NL.join(['%s: %s' % (k, v) for k, v in list(msg.items())])
    hdrtxt = Utils.websafe(hdrtxt)
    # Okay, we've reconstituted the message just fine.  Now for the fun part!
    t = Table(cellspacing=0, cellpadding=0, width='100%')
    t.AddRow([Bold(_('From:')), sender])
    row, col = t.GetCurrentRowIndex(), t.GetCurrentCellIndex()
    t.AddCellInfo(row, col-1, align='right')
    t.AddRow([Bold(_('Subject:')),
              Utils.websafe(Utils.oneline(subject, lcset))])
    t.AddCellInfo(row+1, col-1, align='right')
    t.AddRow([Bold(_('Reason:')), _(reason)])
    t.AddCellInfo(row+2, col-1, align='right')
    when = msgdata.get('received_time')
    if when:
        t.AddRow([Bold(_('Received:')), time.ctime(when)])
        t.AddCellInfo(row+3, col-1, align='right')
    buttons = hacky_radio_buttons(id,
                (_('Defer'), _('Approve'), _('Reject'), _('Discard')),
                (mm_cfg.DEFER, mm_cfg.APPROVE, mm_cfg.REJECT, mm_cfg.DISCARD),
                (1, 0, 0, 0),
                spacing=5)
    t.AddRow([Bold(_('Action:')), buttons])
    t.AddCellInfo(t.GetCurrentRowIndex(), col-1, align='right')
    t.AddRow(['&nbsp;',
              '<label>' +
              CheckBox(f'preserve-%d' % id, 'on', 0).Format() +
              '&nbsp;' + _('Preserve message for site administrator') +
              '</label>'
              ])
    t.AddRow(['&nbsp;',
              '<label>' +
              CheckBox(f'forward-%d' % id, 'on', 0).Format() +
              '&nbsp;' + _('Additionally, forward this message to: ') +
              '</label>' +
              TextBox(f'forward-addr-%d' % id, size=47,
                      value=mlist.GetOwnerEmail()).Format()
              ])
    notice = msgdata.get('rejection_notice', _('[No explanation given]'))
    t.AddRow([
        Bold(_('If you reject this post,<br>please explain (optional):')),
        TextArea('comment-%d' % id, rows=4, cols=EXCERPT_WIDTH,
                 text = Utils.wrap(_(notice), column=80))
        ])
    row, col = t.GetCurrentRowIndex(), t.GetCurrentCellIndex()
    t.AddCellInfo(row, col-1, align='right')
    t.AddRow([Bold(_('Message Headers:')),
              TextArea('headers-%d' % id, hdrtxt,
                       rows=EXCERPT_HEIGHT, cols=EXCERPT_WIDTH, readonly=1)])
    row, col = t.GetCurrentRowIndex(), t.GetCurrentCellIndex()
    t.AddCellInfo(row, col-1, align='right')
    t.AddRow([Bold(_('Message Excerpt:')),
              TextArea('fulltext-%d' % id, Utils.websafe(body),
                       rows=EXCERPT_HEIGHT, cols=EXCERPT_WIDTH, readonly=1)])
    t.AddCellInfo(row+1, col-1, align='right')
    form.AddItem(t)
    form.AddItem('<p>')



def process_form(mlist, doc, cgidata):
    global ssort
    senderactions = {}
    badaddrs = []
    # Sender-centric actions
    for k in list(cgidata.keys()):
        for prefix in ('senderaction-', 'senderpreserve-', 'senderforward-',
                       'senderforwardto-', 'senderfilterp-', 'senderfilter-',
                       'senderclearmodp-', 'senderbanp-'):
            if k.startswith(prefix):
                action = k[:len(prefix)-1]
                qsender = k[len(prefix):]
                sender = unquote_plus(qsender)
                value = cgidata.getfirst(k)
                senderactions.setdefault(sender, {})[action] = value
                for id in cgidata.getlist(qsender):
                    senderactions[sender].setdefault('message_ids',
                                                     []).append(int(id))
    # discard-all-defers
    try:
        discardalldefersp = cgidata.getfirst('discardalldefersp', 0)
    except ValueError:
        discardalldefersp = 0
    # Get the summary sequence
    ssort = int(cgidata.getfirst('summary_sort', SSENDER))
    for sender in list(senderactions.keys()):
        actions = senderactions[sender]
        # Handle what to do about all this sender's held messages
        try:
            action = int(actions.get('senderaction', mm_cfg.DEFER))
        except ValueError:
            action = mm_cfg.DEFER
        if action == mm_cfg.DEFER and discardalldefersp:
            action = mm_cfg.DISCARD
        if action in (mm_cfg.DEFER, mm_cfg.APPROVE,
                      mm_cfg.REJECT, mm_cfg.DISCARD):
            preserve = actions.get('senderpreserve', 0)
            forward = actions.get('senderforward', 0)
            forwardaddr = actions.get('senderforwardto', '')
            byskey = helds_by_skey(mlist, SSENDER)
            for ptime, id in byskey.get((0, sender), []):
                if id not in senderactions[sender]['message_ids']:
                    # It arrived after the page was displayed. Skip it.
                    continue
                try:
                    msgdata = mlist.GetRecord(id)[5]
                    comment = msgdata.get('rejection_notice',
                                      _('[No explanation given]'))
                    mlist.HandleRequest(id, action, comment, preserve,
                                        forward, forwardaddr)
                except (KeyError, Errors.LostHeldMessage):
                    # That's okay, it just means someone else has already
                    # updated the database while we were staring at the page,
                    # so just ignore it
                    continue
        # Now see if this sender should be added to one of the nonmember
        # sender filters.
        if actions.get('senderfilterp', 0):
            # Check for an invalid sender address.
            try:
                Utils.ValidateEmail(sender)
            except Errors.EmailAddressError:
                # Don't check for dups.  Report it once for each checked box.
                badaddrs.append(sender)
            else:
                try:
                    which = int(actions.get('senderfilter'))
                except ValueError:
                    # Bogus form
                    which = 'ignore'
                if which == mm_cfg.ACCEPT:
                    mlist.accept_these_nonmembers.append(sender)
                elif which == mm_cfg.HOLD:
                    mlist.hold_these_nonmembers.append(sender)
                elif which == mm_cfg.REJECT:
                    mlist.reject_these_nonmembers.append(sender)
                elif which == mm_cfg.DISCARD:
                    mlist.discard_these_nonmembers.append(sender)
                # Otherwise, it's a bogus form, so ignore it
        # And now see if we're to clear the member's moderation flag.
        if actions.get('senderclearmodp', 0):
            try:
                mlist.setMemberOption(sender, mm_cfg.Moderate, 0)
            except Errors.NotAMemberError:
                # This person's not a member any more.  Oh well.
                pass
        # And should this address be banned?
        if actions.get('senderbanp', 0):
            # Check for an invalid sender address.
            try:
                Utils.ValidateEmail(sender)
            except Errors.EmailAddressError:
                # Don't check for dups.  Report it once for each checked box.
                badaddrs.append(sender)
            else:
                if sender not in mlist.ban_list:
                    mlist.ban_list.append(sender)
    # Now, do message specific actions
    banaddrs = []
    erroraddrs = []
    for k in list(cgidata.keys()):
        formv = cgidata[k]
        if type(formv) == list:
            continue
        try:
            v = int(formv.value)
            request_id = int(k)
        except ValueError:
            continue
        if v not in (mm_cfg.DEFER, mm_cfg.APPROVE, mm_cfg.REJECT,
                     mm_cfg.DISCARD, mm_cfg.SUBSCRIBE, mm_cfg.UNSUBSCRIBE,
                     mm_cfg.ACCEPT, mm_cfg.HOLD):
            continue
        # Get the action comment and reasons if present.
        commentkey = 'comment-%d' % request_id
        preservekey = 'preserve-%d' % request_id
        forwardkey = 'forward-%d' % request_id
        forwardaddrkey = 'forward-addr-%d' % request_id
        bankey = 'ban-%d' % request_id
        # Defaults
        try:
            if mlist.GetRecordType(request_id) == HELDMSG:
                msgdata = mlist.GetRecord(request_id)[5]
                comment = msgdata.get('rejection_notice',
                                      _('[No explanation given]'))
            else:
                comment = _('[No explanation given]')
        except KeyError:
            # Someone else must have handled this one after we got the page.
            continue
        preserve = 0
        forward = 0
        forwardaddr = ''
        if commentkey in cgidata:
            comment = cgidata[commentkey].value
        if preservekey in cgidata:
            preserve = cgidata[preservekey].value
        if forwardkey in cgidata:
            forward = cgidata[forwardkey].value
        if forwardaddrkey in cgidata:
            forwardaddr = cgidata[forwardaddrkey].value
        # Should we ban this address?  Do this check before handling the
        # request id because that will evict the record.
        if cgidata.getfirst(bankey):
            sender = mlist.GetRecord(request_id)[1]
            if sender not in mlist.ban_list:
                # We don't need to validate the sender.  An invalid address
                # can't get here.
                mlist.ban_list.append(sender)
        # Handle the request id
        try:
            mlist.HandleRequest(request_id, v, comment,
                                preserve, forward, forwardaddr)
        except (KeyError, Errors.LostHeldMessage):
            # That's okay, it just means someone else has already updated the
            # database while we were staring at the page, so just ignore it
            continue
        except Errors.MMAlreadyAMember as v:
            erroraddrs.append(v)
        except Errors.MembershipIsBanned as pattern:
            sender = mlist.GetRecord(request_id)[1]
            banaddrs.append((sender, pattern))
    # save the list and print the results
    doc.AddItem(Header(2, _('Database Updated...')))
    if erroraddrs:
        for addr in erroraddrs:
            addr = Utils.websafe(addr)
            doc.AddItem(str(addr) + _(' is already a member') + '<br>')
    if banaddrs:
        for addr, patt in banaddrs:
            addr = Utils.websafe(addr)
            doc.AddItem(_(f'{addr} is banned (matched: {patt})') + '<br>')
    if badaddrs:
        for addr in badaddrs:
            addr = Utils.websafe(addr)
            doc.AddItem(str(addr) + ': ' + _('Bad/Invalid email address') +
                        '<br>')<|MERGE_RESOLUTION|>--- conflicted
+++ resolved
@@ -204,15 +204,6 @@
     if envar:
         # POST methods, even if their actions have a query string, don't get
         # put into FieldStorage's keys :-(
-<<<<<<< HEAD
-        qs = cgi.parse_qs(envar).get('sender')
-        if qs and type(qs) == list:
-            sender = qs[0]
-        qs = cgi.parse_qs(envar).get('msgid')
-        if qs and type(qs) == list:
-            msgid = qs[0]
-        qs = cgi.parse_qs(envar).get('details')
-=======
         qs = parse_qs(envar).get('sender')
         if qs and type(qs) == list:
             sender = qs[0]
@@ -220,7 +211,6 @@
         if qs and type(qs) == list:
             msgid = qs[0]
         qs = parse_qs(envar).get('details')
->>>>>>> ea3bb96a
         if qs and type(qs) == list:
             details = qs[0]
 
