--- conflicted
+++ resolved
@@ -208,11 +208,7 @@
             self.ExternalArchive(mm_cfg.PRIVATE_EXTERNAL_ARCHIVER, txt)
         else:
             # use the internal archiver
-<<<<<<< HEAD
-            f = tempfile.NamedTemporaryFile(mode="w", encoding="utf-8")
-=======
             f = tempfile.NamedTemporaryFile(mode="w+", encoding="utf-8")
->>>>>>> 8342eb9d
             if isinstance(txt, str):
                 txt = txt.encode('utf-8')
             print(txt, file=f)
